use std::{collections::BTreeMap, ops::Deref, time::Duration};

use lustre_collector::{BrwStats, BrwStatsBucket, TargetStat, TargetStats};
use prometheus_exporter_base::{prelude::*, Yes};

<<<<<<< HEAD
use crate::{jobstats::build_ost_job_stats, stats::build_stats, Metric, StatsMapExt, ToMetricInst};
=======
use crate::{
    jobstats::{build_mdt_job_stats, build_ost_job_stats},
    Metric, StatsMapExt, ToMetricInst,
};
>>>>>>> dc687e18

static DISK_IO_TOTAL: Metric = Metric {
    name: "lustre_disk_io_total",
    help: "Total number of operations the filesystem has performed for the given size.",
    r#type: MetricType::Counter,
};

static DISK_IO_FRAGS: Metric = Metric {
    name: "lustre_dio_frags",
    help: "Current disk IO fragmentation for the given size.",
    r#type: MetricType::Gauge,
};

static DISK_IO: Metric = Metric {
    name: "lustre_disk_io",
    help: "Current number of I/O operations that are processing during the snapshot.",
    r#type: MetricType::Gauge,
};

static DISCONTIGUOUS_PAGES_TOTAL: Metric = Metric {
    name: "lustre_discontiguous_pages_total",
    help: "Total number of logical discontinuities per RPC.",
    r#type: MetricType::Counter,
};

static DISCONTIGUOUS_BLOCKS_TOTAL: Metric = Metric {
    name: "lustre_discontiguous_blocks_total",
    help: "",
    r#type: MetricType::Counter,
};

static IO_TIME_MILLISECONDS_TOTAL: Metric = Metric {
    name: "lustre_io_time_milliseconds_total",
    help: "Total time in milliseconds the filesystem has spent processing various object sizes.",
    r#type: MetricType::Counter,
};

static PAGES_PER_BULK_RW_TOTAL: Metric = Metric {
    name: "lustre_pages_per_bulk_rw_total",
    help: "Total number of pages per block RPC.",
    r#type: MetricType::Counter,
};

static INODES_FREE: Metric = Metric {
    name: "lustre_inodes_free",
    help: "The number of inodes (objects) available",
    r#type: MetricType::Gauge,
};

static INODES_MAXIMUM: Metric = Metric {
    name: "lustre_inodes_maximum",
    help: "The maximum number of inodes (objects) the filesystem can hold",
    r#type: MetricType::Gauge,
};

static AVAILABLE_BYTES: Metric = Metric {
    name: "lustre_available_bytes",
    help: "Number of bytes readily available in the pool",
    r#type: MetricType::Gauge,
};

static FREE_BYTES: Metric = Metric {
    name: "lustre_free_bytes",
    help: "Number of bytes allocated to the pool",
    r#type: MetricType::Gauge,
};

static CAPACITY_BYTES: Metric = Metric {
    name: "lustre_capacity_bytes",
    help: "Capacity of the pool in bytes",
    r#type: MetricType::Gauge,
};

static EXPORTS_TOTAL: Metric = Metric {
    name: "lustre_exports_total",
    help: "Total number of times the pool has been exported",
    r#type: MetricType::Counter,
};

static EXPORTS_DIRTY_TOTAL: Metric = Metric {
    name: "lustre_exports_dirty_total",
    help: "Total number of exports that have been marked dirty",
    r#type: MetricType::Counter,
};

static EXPORTS_GRANTED_TOTAL: Metric = Metric {
    name: "lustre_exports_granted_total",
    help: "Total number of exports that have been marked granted",
    r#type: MetricType::Counter,
};

static EXPORTS_PENDING_TOTAL: Metric = Metric {
    name: "lustre_exports_pending_total",
    help: "Total number of exports that have been marked pending",
    r#type: MetricType::Counter,
};

static LOCK_CONTENDED_TOTAL: Metric = Metric {
    name: "lustre_lock_contended_total",
    help: "Number of contended locks",
    r#type: MetricType::Counter,
};

static LOCK_CONTENTION_SECONDS_TOTAL: Metric = Metric {
    name: "lustre_lock_contention_seconds_total",
    help: "Time in seconds during which locks were contended",
    r#type: MetricType::Counter,
};

static CONNECTED_CLIENTS: Metric = Metric {
    name: "lustre_connected_clients",
    help: "Number of connected clients",
    r#type: MetricType::Gauge,
};

static LOCK_COUNT_TOTAL: Metric = Metric {
    name: "lustre_lock_count_total",
    help: "Number of locks",
    r#type: MetricType::Counter,
};

static LOCK_TIMEOUT_TOTAL: Metric = Metric {
    name: "lustre_lock_timeout_total",
    help: "Number of lock timeouts",
    r#type: MetricType::Counter,
};

fn build_brw_stats(
    x: TargetStat<Vec<BrwStats>>,
    stats_map: &mut BTreeMap<&'static str, PrometheusMetric<'static>>,
    time: Duration,
) {
    let TargetStat {
        kind,
        target,
        value,
        ..
    } = x;

    for x in value {
        let BrwStats { name, buckets, .. } = x;

        let metric = match name.as_str() {
            "disk_iosize" => stats_map.get_mut_metric(DISK_IO_TOTAL),
            "rpc_hist" => stats_map.get_mut_metric(DISK_IO),
            "pages" => stats_map.get_mut_metric(PAGES_PER_BULK_RW_TOTAL),
            "discont_pages" => stats_map.get_mut_metric(DISCONTIGUOUS_PAGES_TOTAL),
            "dio_frags" => stats_map.get_mut_metric(DISK_IO_FRAGS),
            "discont_blocks" => stats_map.get_mut_metric(DISCONTIGUOUS_BLOCKS_TOTAL),
            "io_time" => stats_map.get_mut_metric(IO_TIME_MILLISECONDS_TOTAL),
            _ => return,
        };

        for b in buckets {
            let size = b.name.to_string();

            let (r, w) = rw_inst(b, kind.deref(), target.deref(), time);

            metric
                .render_and_append_instance(&r.with_label("size", size.as_str()))
                .render_and_append_instance(&w.with_label("size", size.as_str()));
        }
    }
}

fn rw_inst<'a>(
    x: BrwStatsBucket,
    kind: &'a str,
    target: &'a str,
    time: Duration,
) -> (
    PrometheusInstance<'a, u64, Yes>,
    PrometheusInstance<'a, u64, Yes>,
) {
    let read = PrometheusInstance::new()
        .with_label("component", kind)
        .with_label("operation", "read")
        .with_label("target", target)
        .with_value(x.read)
        .with_timestamp(time.as_millis());

    let write = PrometheusInstance::new()
        .with_label("component", kind)
        .with_label("operation", "write")
        .with_label("target", target)
        .with_value(x.write)
        .with_timestamp(time.as_millis());

    (read, write)
}

pub fn build_target_stats(
    x: TargetStats,
    stats_map: &mut BTreeMap<&'static str, PrometheusMetric<'static>>,
    time: Duration,
) {
    match x {
        TargetStats::JobStatsOst(x) => {
            build_ost_job_stats(x, stats_map, time);
        }
        TargetStats::Stats(x) => {
            build_stats(x, stats_map, time);
        }
        TargetStats::BrwStats(x) => {
            build_brw_stats(x, stats_map, time);
        }
        TargetStats::JobStatsMdt(x) => {
            build_mdt_job_stats(x, stats_map, time);
        }
        TargetStats::FilesFree(x) => {
            stats_map
                .get_mut_metric(INODES_FREE)
                .render_and_append_instance(&x.to_metric_inst(time));
        }
        TargetStats::FilesTotal(x) => {
            stats_map
                .get_mut_metric(INODES_MAXIMUM)
                .render_and_append_instance(&x.to_metric_inst(time));
        }
        TargetStats::FsType(_) => {}
        TargetStats::BytesAvail(x) => {
            stats_map
                .get_mut_metric(AVAILABLE_BYTES)
                .render_and_append_instance(&x.to_metric_inst(time));
        }
        TargetStats::BytesFree(x) => {
            stats_map
                .get_mut_metric(FREE_BYTES)
                .render_and_append_instance(&x.to_metric_inst(time));
        }
        TargetStats::BytesTotal(x) => {
            stats_map
                .get_mut_metric(CAPACITY_BYTES)
                .render_and_append_instance(&x.to_metric_inst(time));
        }
        TargetStats::NumExports(x) => {
            stats_map
                .get_mut_metric(EXPORTS_TOTAL)
                .render_and_append_instance(&x.to_metric_inst(time));
        }
        TargetStats::TotDirty(x) => {
            stats_map
                .get_mut_metric(EXPORTS_DIRTY_TOTAL)
                .render_and_append_instance(&x.to_metric_inst(time));
        }
        TargetStats::TotGranted(x) => {
            stats_map
                .get_mut_metric(EXPORTS_GRANTED_TOTAL)
                .render_and_append_instance(&x.to_metric_inst(time));
        }
        TargetStats::TotPending(x) => {
            stats_map
                .get_mut_metric(EXPORTS_PENDING_TOTAL)
                .render_and_append_instance(&x.to_metric_inst(time));
        }
        TargetStats::ContendedLocks(x) => {
            stats_map
                .get_mut_metric(LOCK_CONTENDED_TOTAL)
                .render_and_append_instance(&x.to_metric_inst(time));
        }
        TargetStats::ContentionSeconds(x) => {
            stats_map
                .get_mut_metric(LOCK_CONTENTION_SECONDS_TOTAL)
                .render_and_append_instance(&x.to_metric_inst(time));
        }
        TargetStats::ConnectedClients(x) => {
            stats_map
                .get_mut_metric(CONNECTED_CLIENTS)
                .render_and_append_instance(&x.to_metric_inst(time));
        }

        TargetStats::CtimeAgeLimit(_x) => {}
        TargetStats::EarlyLockCancel(_x) => {}
        TargetStats::FsNames(_x) => {}
        TargetStats::LockCount(x) => {
            stats_map
                .get_mut_metric(LOCK_COUNT_TOTAL)
                .render_and_append_instance(&x.to_metric_inst(time));
        }
        TargetStats::LockTimeouts(x) => {
            stats_map
                .get_mut_metric(LOCK_TIMEOUT_TOTAL)
                .render_and_append_instance(&x.to_metric_inst(time));
        }
        TargetStats::LockUnusedCount(_x) => {}
        TargetStats::LruMaxAge(_x) => {}
        TargetStats::LruSize(_x) => {}
        TargetStats::MaxNolockBytes(_x) => {}
        TargetStats::MaxParallelAst(_x) => {}
        TargetStats::ResourceCount(_x) => {}
        TargetStats::ThreadsMin(_x) => {}
        TargetStats::ThreadsMax(_x) => {}
        TargetStats::ThreadsStarted(_x) => {}
        TargetStats::RecoveryStatus(_x) => {}
    };
}<|MERGE_RESOLUTION|>--- conflicted
+++ resolved
@@ -3,14 +3,11 @@
 use lustre_collector::{BrwStats, BrwStatsBucket, TargetStat, TargetStats};
 use prometheus_exporter_base::{prelude::*, Yes};
 
-<<<<<<< HEAD
-use crate::{jobstats::build_ost_job_stats, stats::build_stats, Metric, StatsMapExt, ToMetricInst};
-=======
 use crate::{
     jobstats::{build_mdt_job_stats, build_ost_job_stats},
+    stats::build_stats,
     Metric, StatsMapExt, ToMetricInst,
 };
->>>>>>> dc687e18
 
 static DISK_IO_TOTAL: Metric = Metric {
     name: "lustre_disk_io_total",
