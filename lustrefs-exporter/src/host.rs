--- conflicted
+++ resolved
@@ -1,49 +1,17 @@
-<<<<<<< HEAD
 pub mod opentelemetry {
     use lustre_collector::HostStats;
     use opentelemetry::{
-        metrics::{Gauge, Meter},
+        metrics::{Counter, Gauge, Meter},
         KeyValue,
     };
     use std::ops::Deref;
-=======
-use crate::{Metric, StatsMapExt, ToMetricInst};
-use lustre_collector::HostStats;
-use prometheus_exporter_base::prelude::*;
-use std::collections::BTreeMap;
-use std::ops::Deref;
-
-static LUSTRE_TARGETS_HEALTHY: Metric = Metric {
-    name: "lustre_health_healthy",
-    help: "Indicates whether the Lustre target is healthy or not. 1 is healthy, 0 is unhealthy.",
-    r#type: MetricType::Gauge,
-};
-
-static LNET_MEM_USED_SAMPLES: Metric = Metric {
-    name: "lustre_lnet_mem_used",
-    help: "Gives information about Lustre LNet memory usage.",
-    r#type: MetricType::Gauge,
-};
-
-static MEM_USED_SAMPLES: Metric = Metric {
-    name: "lustre_mem_used",
-    help: "Gives information about Lustre memory usage.",
-    r#type: MetricType::Gauge,
-};
-
-static MEM_USED_MAX_SAMPLES: Metric = Metric {
-    name: "lustre_mem_used_max",
-    help: "Gives information about Lustre maximum memory usage.",
-    r#type: MetricType::Counter,
-};
->>>>>>> ec2f997a
 
     #[derive(Debug)]
     pub struct OpenTelemetryMetricsHost {
         pub lustre_targets_healthy: Gauge<u64>,
         pub lnet_mem_used: Gauge<u64>,
         pub mem_used: Gauge<u64>,
-        pub mem_used_max: Gauge<u64>,
+        pub mem_used_max: Counter<u64>,
     }
 
     impl OpenTelemetryMetricsHost {
@@ -62,7 +30,7 @@
                     .with_description("Gives information about Lustre memory usage.")
                     .build(),
                 mem_used_max: meter
-                    .u64_gauge("lustre_mem_used_max")
+                    .u64_counter("lustre_mem_used_max")
                     .with_description("Gives information about Lustre maximum memory usage.")
                     .build(),
             }
@@ -91,7 +59,7 @@
                 otel_host.mem_used.record(x.value, &[]);
             }
             HostStats::MemusedMax(x) => {
-                otel_host.mem_used_max.record(x.value, &[]);
+                otel_host.mem_used_max.add(x.value, &[]);
             }
         }
     }
