// Copyright (c) 2025 DDN. All rights reserved.
// Use of this source code is governed by a MIT-style
// license that can be found in the LICENSE file.

pub mod opentelemetry {
    use std::ops::Deref;

    use lustre_collector::{ExportStats, MdsStat, Stat, Target, TargetStat, TargetVariant};
    use opentelemetry::{
        metrics::{Counter, Gauge, Meter},
        KeyValue,
    };

    use crate::LabelProm as _;

    #[derive(Debug)]
    pub struct OpenTelemetryMetricsStats {
        // OST metrics
        pub read_samples_total: Counter<u64>,
        pub read_minimum_size_bytes: Gauge<u64>,
        pub read_maximum_size_bytes: Counter<u64>,
        pub read_bytes_total: Counter<u64>,
        pub write_samples_total: Counter<u64>,
        pub write_minimum_size_bytes: Gauge<u64>,
        pub write_maximum_size_bytes: Counter<u64>,
        pub write_bytes_total: Counter<u64>,

        // MDT metrics
        pub stats_total: Counter<u64>,

        // MDS metrics
        pub mds_mdt_stats: Gauge<u64>,
        pub mds_mdt_fld_stats: Gauge<u64>,
        pub mds_mdt_io_stats: Gauge<u64>,
        pub mds_mdt_out_stats: Gauge<u64>,
        pub mds_mdt_readpage_stats: Gauge<u64>,
        pub mds_mdt_seqm_stats: Gauge<u64>,
        pub mds_mdt_seqs_stats: Gauge<u64>,
        pub mds_mdt_setattr_stats: Gauge<u64>,

        // Export metrics
        pub client_export_stats: Counter<u64>,
    }

    impl OpenTelemetryMetricsStats {
        pub fn new(meter: &Meter) -> Self {
            OpenTelemetryMetricsStats {
                // OST metrics
                read_samples_total: meter
                    .u64_counter("lustre_read_samples_total")
                    .with_description("Total number of reads that have been recorded.")
                    .build(),
                read_minimum_size_bytes: meter
                    .u64_gauge("lustre_read_minimum_size_bytes")
                    .with_description("The minimum read size in bytes.")
                    .build(),
                read_maximum_size_bytes: meter
                    .u64_counter("lustre_read_maximum_size_bytes")
                    .with_description("The maximum read size in bytes.")
                    .build(),
                read_bytes_total: meter
                    .u64_counter("lustre_read_bytes_total")
                    .with_description("The total number of bytes that have been read.")
                    .build(),
                write_samples_total: meter
                    .u64_counter("lustre_write_samples_total")
                    .with_description("Total number of writes that have been recorded.")
                    .build(),
                write_minimum_size_bytes: meter
                    .u64_gauge("lustre_write_minimum_size_bytes")
                    .with_description("The minimum write size in bytes.")
                    .build(),
                write_maximum_size_bytes: meter
                    .u64_counter("lustre_write_maximum_size_bytes")
                    .with_description("The maximum write size in bytes.")
                    .build(),
                write_bytes_total: meter
                    .u64_counter("lustre_write_bytes_total")
                    .with_description("The total number of bytes that have been written.")
                    .build(),

                // MDT metrics
                stats_total: meter
                    .u64_counter("lustre_stats_total")
                    .with_description("Number of operations the filesystem has performed.")
                    .build(),

                // MDS metrics
                mds_mdt_stats: meter
                    .u64_gauge("lustre_mds_mdt_stats")
                    .with_description("MDS mdt stats")
                    .build(),
                mds_mdt_fld_stats: meter
                    .u64_gauge("lustre_mds_mdt_fld_stats")
                    .with_description("MDS mdt_fld stats")
                    .build(),
                mds_mdt_io_stats: meter
                    .u64_gauge("lustre_mds_mdt_io_stats")
                    .with_description("MDS mdt_io stats")
                    .build(),
                mds_mdt_out_stats: meter
                    .u64_gauge("lustre_mds_mdt_out_stats")
                    .with_description("MDS mdt_out stats")
                    .build(),
                mds_mdt_readpage_stats: meter
                    .u64_gauge("lustre_mds_mdt_readpage_stats")
                    .with_description("MDS mdt_readpage stats")
                    .build(),
                mds_mdt_seqm_stats: meter
                    .u64_gauge("lustre_mds_mdt_seqm_stats")
                    .with_description("MDS mdt_seqm stats")
                    .build(),
                mds_mdt_seqs_stats: meter
                    .u64_gauge("lustre_mds_mdt_seqs_stats")
                    .with_description("MDS mdt_seqs stats")
                    .build(),
                mds_mdt_setattr_stats: meter
                    .u64_gauge("lustre_mds_mdt_setattr_stats")
                    .with_description("MDS mdt_setattr stats")
                    .build(),

                // Export metrics
                client_export_stats: meter
                    .u64_counter("lustre_client_export_stats")
                    .with_description("Number of operations the target has performed per export.")
                    .build(),
            }
        }
    }

    pub fn build_ost_stats(
        stats: &[Stat],
        target: &Target,
        otel_stats: &OpenTelemetryMetricsStats,
    ) {
        let kind = TargetVariant::Ost;
        for s in stats {
            match s.name.as_str() {
                "read_bytes" => {
                    let read_labels = &[
                        KeyValue::new("component", kind.to_prom_label().to_string()),
                        KeyValue::new("operation", "read"),
                        KeyValue::new("target", target.deref().to_string()),
                    ];

                    otel_stats.read_samples_total.add(s.samples, read_labels);
                    if let Some(min) = s.min {
                        otel_stats.read_minimum_size_bytes.record(min, read_labels);
                    }
                    if let Some(max) = s.max {
                        otel_stats.read_maximum_size_bytes.add(max, read_labels);
                    }
                    if let Some(sum) = s.sum {
                        otel_stats.read_bytes_total.add(sum, read_labels);
                    }
                }
                "write_bytes" => {
                    let write_labels = &[
                        KeyValue::new("component", kind.to_prom_label().to_string()),
                        KeyValue::new("operation", "write"),
                        KeyValue::new("target", target.deref().to_string()),
                    ];

                    otel_stats.write_samples_total.add(s.samples, write_labels);
                    if let Some(min) = s.min {
                        otel_stats
                            .write_minimum_size_bytes
                            .record(min, write_labels);
                    }
                    if let Some(max) = s.max {
                        otel_stats.write_maximum_size_bytes.add(max, write_labels);
                    }
                    if let Some(sum) = s.sum {
                        otel_stats.write_bytes_total.add(sum, write_labels);
                    }
                }
                _ => {
                    // Ignore other stats
                }
            }
        }
    }

    pub fn build_mdt_stats(
        stats: &[Stat],
        target: &Target,
        otel_stats: &OpenTelemetryMetricsStats,
    ) {
        let kind = TargetVariant::Mdt;
        for s in stats {
            let labels = &[
                KeyValue::new("component", kind.to_prom_label().to_string()),
                KeyValue::new("operation", s.name.deref().to_string()),
                KeyValue::new("target", target.deref().to_string()),
            ];

            otel_stats.stats_total.add(s.samples, labels);
        }
    }

    pub fn build_stats(x: &TargetStat<Vec<Stat>>, otel_stats: &OpenTelemetryMetricsStats) {
        let TargetStat {
            kind,
            target,
            value,
            ..
        } = x;

        match kind {
            TargetVariant::Ost => build_ost_stats(value, target, otel_stats),
            TargetVariant::Mgt => { /* TODO */ }
            TargetVariant::Mdt => build_mdt_stats(value, target, otel_stats),
        }
    }

    pub fn build_mds_stats(x: &MdsStat, otel_stats: &OpenTelemetryMetricsStats) {
        let MdsStat { param, stats } = x;

        for stat in stats {
            let labels = &[
                KeyValue::new("operation", stat.name.as_str().to_string()),
                KeyValue::new("units", stat.units.as_str().to_string()),
            ];

            match param.0.as_str() {
                "mdt" => otel_stats.mds_mdt_stats.record(stat.samples, labels),
                "mdt_fld" => otel_stats.mds_mdt_fld_stats.record(stat.samples, labels),
                "mdt_io" => otel_stats.mds_mdt_io_stats.record(stat.samples, labels),
                "mdt_out" => otel_stats.mds_mdt_out_stats.record(stat.samples, labels),
                "mdt_readpage" => otel_stats
                    .mds_mdt_readpage_stats
                    .record(stat.samples, labels),
                "mdt_seqm" => otel_stats.mds_mdt_seqm_stats.record(stat.samples, labels),
                "mdt_seqs" => otel_stats.mds_mdt_seqs_stats.record(stat.samples, labels),
                "mdt_setattr" => otel_stats
                    .mds_mdt_setattr_stats
                    .record(stat.samples, labels),
                _ => {}
            }
        }
    }

<<<<<<< HEAD
static EXPORT_STATS_LATENCY: Metric = Metric {
    name: "lustre_client_export_milliseconds_total",
    help: "Accumulated latency per operations the target has performed per export.",
    r#type: MetricType::Counter,
};

static EXPORT_STATS_THROUGHPUT: Metric = Metric {
    name: "lustre_client_export_bytes_total",
    help: "Accumulated bytes per operation the target has performed per export.",
    r#type: MetricType::Counter,
};

pub fn build_export_stats(
    x: TargetStat<Vec<ExportStats>>,
    stats_map: &mut BTreeMap<&'static str, PrometheusMetric<'static>>,
) {
    let TargetStat {
        kind,
        value: export_stats,
        param,
        target,
    } = x;

    for e in export_stats {
        let ExportStats { nid, stats } = e;
        for s in stats {
            let Stat {
                name,
                units,
                samples,
                min: _,
                max: _,
                sum,
                sumsquare: _,
            } = s;
            let metric = match param.0.as_str() {
                "exports" => stats_map.get_mut_metric(EXPORT_STATS),
                _ => continue,
            };
=======
    pub fn build_export_stats(
        x: &TargetStat<Vec<ExportStats>>,
        otel_stats: &OpenTelemetryMetricsStats,
    ) {
        let TargetStat {
            kind,
            target,
            param,
            value: export_stats,
        } = x;

        if param.0.as_str() != "exports" {
            return;
        }
>>>>>>> f59aecf3

        for e in export_stats {
            let ExportStats { nid, stats } = e;
            for s in stats {
                let labels = &[
                    KeyValue::new("component", kind.to_prom_label().to_string()),
                    KeyValue::new("target", target.deref().to_string()),
                    KeyValue::new("nid", nid.as_str().to_string()),
                    KeyValue::new("name", s.name.as_str().to_string()),
                    KeyValue::new("units", s.units.as_str().to_string()),
                ];

<<<<<<< HEAD
            metric.render_and_append_instance(&stat);

            if let Some(sum) = sum {
                match units.as_str() {
                    "bytes" => {
                        let metric_bytes = stats_map.get_mut_metric(EXPORT_STATS_THROUGHPUT);
                        let throughput_stat = PrometheusInstance::new()
                            .with_label("component", kind.to_prom_label())
                            .with_label("target", target.deref())
                            .with_label("nid", nid.as_str())
                            .with_label("name", name.as_str())
                            .with_label("units", units.as_str())
                            .with_value(sum);
                        metric_bytes.render_and_append_instance(&throughput_stat);
                    }
                    "usecs" => {
                        let metric_usecs = stats_map.get_mut_metric(EXPORT_STATS_LATENCY);
                        let latency_stat = PrometheusInstance::new()
                            .with_label("component", kind.to_prom_label())
                            .with_label("target", target.deref())
                            .with_label("nid", nid.as_str())
                            .with_label("name", name.as_str())
                            .with_label("units", units.as_str())
                            .with_value(sum);
                        metric_usecs.render_and_append_instance(&latency_stat);
                    }
                    _ => {}
                }
=======
                otel_stats.client_export_stats.add(s.samples, labels);
>>>>>>> f59aecf3
            }
        }
    }
}<|MERGE_RESOLUTION|>--- conflicted
+++ resolved
@@ -40,6 +40,8 @@
 
         // Export metrics
         pub client_export_stats: Counter<u64>,
+        pub client_export_milliseconds: Counter<u64>,
+        pub client_export_bytes: Counter<u64>,
     }
 
     impl OpenTelemetryMetricsStats {
@@ -123,6 +125,18 @@
                 client_export_stats: meter
                     .u64_counter("lustre_client_export_stats")
                     .with_description("Number of operations the target has performed per export.")
+                    .build(),
+                client_export_milliseconds: meter
+                    .u64_counter("lustre_client_export_milliseconds_total")
+                    .with_description(
+                        "Accumulated latency per operations the target has performed per export.",
+                    )
+                    .build(),
+                client_export_bytes: meter
+                    .u64_counter("lustre_client_export_bytes_total")
+                    .with_description(
+                        "Accumulated bytes per operation the target has performed per export.",
+                    )
                     .build(),
             }
         }
@@ -240,47 +254,6 @@
         }
     }
 
-<<<<<<< HEAD
-static EXPORT_STATS_LATENCY: Metric = Metric {
-    name: "lustre_client_export_milliseconds_total",
-    help: "Accumulated latency per operations the target has performed per export.",
-    r#type: MetricType::Counter,
-};
-
-static EXPORT_STATS_THROUGHPUT: Metric = Metric {
-    name: "lustre_client_export_bytes_total",
-    help: "Accumulated bytes per operation the target has performed per export.",
-    r#type: MetricType::Counter,
-};
-
-pub fn build_export_stats(
-    x: TargetStat<Vec<ExportStats>>,
-    stats_map: &mut BTreeMap<&'static str, PrometheusMetric<'static>>,
-) {
-    let TargetStat {
-        kind,
-        value: export_stats,
-        param,
-        target,
-    } = x;
-
-    for e in export_stats {
-        let ExportStats { nid, stats } = e;
-        for s in stats {
-            let Stat {
-                name,
-                units,
-                samples,
-                min: _,
-                max: _,
-                sum,
-                sumsquare: _,
-            } = s;
-            let metric = match param.0.as_str() {
-                "exports" => stats_map.get_mut_metric(EXPORT_STATS),
-                _ => continue,
-            };
-=======
     pub fn build_export_stats(
         x: &TargetStat<Vec<ExportStats>>,
         otel_stats: &OpenTelemetryMetricsStats,
@@ -295,7 +268,6 @@
         if param.0.as_str() != "exports" {
             return;
         }
->>>>>>> f59aecf3
 
         for e in export_stats {
             let ExportStats { nid, stats } = e;
@@ -308,38 +280,19 @@
                     KeyValue::new("units", s.units.as_str().to_string()),
                 ];
 
-<<<<<<< HEAD
-            metric.render_and_append_instance(&stat);
-
-            if let Some(sum) = sum {
-                match units.as_str() {
-                    "bytes" => {
-                        let metric_bytes = stats_map.get_mut_metric(EXPORT_STATS_THROUGHPUT);
-                        let throughput_stat = PrometheusInstance::new()
-                            .with_label("component", kind.to_prom_label())
-                            .with_label("target", target.deref())
-                            .with_label("nid", nid.as_str())
-                            .with_label("name", name.as_str())
-                            .with_label("units", units.as_str())
-                            .with_value(sum);
-                        metric_bytes.render_and_append_instance(&throughput_stat);
-                    }
-                    "usecs" => {
-                        let metric_usecs = stats_map.get_mut_metric(EXPORT_STATS_LATENCY);
-                        let latency_stat = PrometheusInstance::new()
-                            .with_label("component", kind.to_prom_label())
-                            .with_label("target", target.deref())
-                            .with_label("nid", nid.as_str())
-                            .with_label("name", name.as_str())
-                            .with_label("units", units.as_str())
-                            .with_value(sum);
-                        metric_usecs.render_and_append_instance(&latency_stat);
-                    }
-                    _ => {}
-                }
-=======
+                if let Some(sum) = s.sum {
+                    match s.units.as_str() {
+                        "bytes" => {
+                            otel_stats.client_export_bytes.add(sum, labels);
+                        }
+                        "usecs" => {
+                            otel_stats.client_export_milliseconds.add(sum, labels);
+                        }
+                        _ => {}
+                    }
+                }
+
                 otel_stats.client_export_stats.add(s.samples, labels);
->>>>>>> f59aecf3
             }
         }
     }
